/*!
PGXN Metadata validation.

This module uses JSON Schema to validate PGXN Meta Spec `META.json` files.
It supports both the [v1] and [v2] specs.

# Example

``` rust
# use std::error::Error;
use serde_json::json;
use pgxn_meta::valid::*;

let meta = json!({
  "name": "pair",
  "abstract": "A key/value pair data type",
  "version": "0.1.8",
  "maintainers": [{ "name": "theory", "email": "theory@pgxn.org" }],
  "license": "PostgreSQL",
  "contents": {
    "extensions": {
      "pair": {
        "sql": "sql/pair.sql",
        "control": "pair.control"
      }
    }
  },
  "meta-spec": { "version": "2.0.0" }
});

let mut validator = Validator::new();
assert!(validator.validate(&meta).is_ok());
# Ok::<(), Box<dyn Error>>(())
```

  [v1]: https://rfcs.pgxn.org/0001-meta-spec-v1.html
  [v2]: https://github.com/pgxn/rfcs/pull/3

*/
use std::{error::Error, fmt};

use boon::{Compiler, Schemas};
use serde_json::Value;

<<<<<<< HEAD
/// Export compiler publicly only for tests.
=======
use crate::util;

// Export compiler publicly only for tests.
>>>>>>> 9a45fb33
#[cfg(test)]
pub mod compiler;

#[cfg(not(test))]
mod compiler;

/// PGXN Meta validator.
pub struct Validator {
    compiler: Compiler,
    schemas: Schemas,
}

/// Errors returned by Validator are ValidationError objects.
#[derive(Debug)]
pub enum ValidationError {
    /// UnknownSpec errors are returned when the validator cannot determine
    /// the version of the meta spec.
    UnknownSpec,
    /// UnknownID errors are returned by new() when a schema file has no `$id`
    /// property.
    UnknownID,
}

impl Error for ValidationError {}

impl fmt::Display for ValidationError {
    fn fmt(&self, f: &mut fmt::Formatter) -> fmt::Result {
        match self {
            ValidationError::UnknownSpec => write!(f, "Cannot determine meta-spec version"),
            ValidationError::UnknownID => write!(f, "No $id found in schema"),
        }
    }
}

/// The base URL for all JSON schemas.
const SCHEMA_BASE: &str = "https://pgxn.org/meta/v";

impl Default for Validator {
    fn default() -> Self {
        Self::new()
    }
}

impl Validator {
    /// Validator constructor.
    ///
    /// new creates and returns a new Validator with the schemas loaded from
    /// `dir`.
    ///
    /// ``` rust
    /// use pgxn_meta::valid::*;
    /// let validator = Validator::new();
    /// ```
    pub fn new() -> Validator {
        Validator {
            compiler: compiler::new(),
            schemas: Schemas::new(),
        }
    }

    /// Validates a PGXN Meta document.
    ///
    /// Load a `META.json` file into a serde_json::value::Value and pass it
    /// for validation. Returns a the Meta spec version on success and a
    /// validation error on failure.
<<<<<<< HEAD
    pub fn validate<'a>(&'a mut self, meta: &'a Value) -> Result<u8, Box<dyn Error + 'a>> {
        let map = meta.as_object().ok_or(ValidationError::UnknownSpec)?;
        let version = map
            .get("meta-spec")
            .ok_or(ValidationError::UnknownSpec)?
            .as_object()
            .ok_or(ValidationError::UnknownSpec)?
            .get("version")
            .ok_or(ValidationError::UnknownSpec)?
            .as_str()
            .ok_or(ValidationError::UnknownSpec)?;

        let v = match &version[0..2] {
            "1." => 1,
            "2." => 2,
            _ => return Err(Box::new(ValidationError::UnknownSpec)),
        };
=======
    ///
    /// See the [module docs](crate::valid) for an example.
    pub fn validate<'a>(&'a mut self, meta: &'a Value) -> Result<u8, Box<dyn Error + '_>> {
        let v = util::get_version(meta).ok_or(ValidationError::UnknownSpec)?;
>>>>>>> 9a45fb33
        let id = format!("{SCHEMA_BASE}{v}/distribution.schema.json");

        let compiler = &mut self.compiler;
        let schemas = &mut self.schemas;
        let idx = compiler.compile(&id, schemas)?;
        schemas.validate(meta, idx)?;

        Ok(v)
    }
}

#[cfg(test)]
mod tests {
    use super::*;
    use serde_json::{json, Value};
    use std::{
        error::Error,
        fs::File,
        path::{Path, PathBuf},
    };
    use wax::Glob;

    #[test]
    fn test_corpus() -> Result<(), Box<dyn Error>> {
        let mut validator = Validator::default();

        for v_dir in ["v1", "v2"] {
            let dir: PathBuf = [env!("CARGO_MANIFEST_DIR"), "corpus", v_dir]
                .iter()
                .collect();
            let glob = Glob::new("*.json")?;

            for path in glob.walk(dir) {
                let path = path?.into_path();
                let meta: Value = serde_json::from_reader(File::open(&path)?)?;
                if let Err(e) = validator.validate(&meta) {
                    panic!("{v_dir}/{:?} failed: {e}", path.file_name().unwrap());
                }
                println!("Example {v_dir}/{:?} ok", path.file_name().unwrap());
            }
        }
        Ok(())
    }

    #[test]
    fn test_validator() -> Result<(), Box<dyn Error>> {
        let mut v = Validator::new();

        for tc in [("v1", "widget.json"), ("v2", "typical-sql.json")] {
            let path = Path::new(env!("CARGO_MANIFEST_DIR"))
                .join("corpus")
                .join(tc.0)
                .join(tc.1);
            let meta: Value = serde_json::from_reader(File::open(path)?)?;
            assert!(v.validate(&meta).is_ok());
        }

        Ok(())
    }

    #[test]
    fn test_errors() {
        assert_eq!(
            format!("{}", ValidationError::UnknownSpec),
            "Cannot determine meta-spec version",
        );
        assert_eq!(
            format!("{}", ValidationError::UnknownID),
            "No $id found in schema",
        );
    }

    #[test]
    fn test_invalid_schemas() -> Result<(), Box<dyn Error>> {
        let mut validator = Validator::new();

        for tc in [
            ("no meta spec", json!({})),
            ("meta spec array", json!({"meta-spec": []})),
            ("no meta version", json!({"meta-spec": {}})),
            ("meta version bool", json!({"meta-spec": true})),
            ("bad meta version", json!({"meta-spec": {"version": "0.0"}})),
        ] {
            let res = validator.validate(&tc.1);
            assert!(res.is_err());
        }

        Ok(())
    }

    #[test]
    fn test_v1_meta() {
        let meta = json!({
          "name": "pair",
          "abstract": "A key/value pair data type",
          "version": "0.1.8",
          "maintainer": "theory <theory@pgxn.org>",
          "license": "postgresql",
          "provides": {
            "pair": {
              "file": "sql/pair.sql",
              "version": "0.1.8"
            }
          },
          "meta-spec": { "version": "1.0.0" }
        });

        let mut validator = Validator::new();
        if let Err(e) = validator.validate(&meta) {
            panic!("Validation failed: {e}");
        };
    }
}<|MERGE_RESOLUTION|>--- conflicted
+++ resolved
@@ -39,16 +39,11 @@
 */
 use std::{error::Error, fmt};
 
+use crate::util;
 use boon::{Compiler, Schemas};
 use serde_json::Value;
 
-<<<<<<< HEAD
 /// Export compiler publicly only for tests.
-=======
-use crate::util;
-
-// Export compiler publicly only for tests.
->>>>>>> 9a45fb33
 #[cfg(test)]
 pub mod compiler;
 
@@ -114,30 +109,10 @@
     /// Load a `META.json` file into a serde_json::value::Value and pass it
     /// for validation. Returns a the Meta spec version on success and a
     /// validation error on failure.
-<<<<<<< HEAD
+    ///
+    /// See the [module docs](crate::valid) for an example.
     pub fn validate<'a>(&'a mut self, meta: &'a Value) -> Result<u8, Box<dyn Error + 'a>> {
-        let map = meta.as_object().ok_or(ValidationError::UnknownSpec)?;
-        let version = map
-            .get("meta-spec")
-            .ok_or(ValidationError::UnknownSpec)?
-            .as_object()
-            .ok_or(ValidationError::UnknownSpec)?
-            .get("version")
-            .ok_or(ValidationError::UnknownSpec)?
-            .as_str()
-            .ok_or(ValidationError::UnknownSpec)?;
-
-        let v = match &version[0..2] {
-            "1." => 1,
-            "2." => 2,
-            _ => return Err(Box::new(ValidationError::UnknownSpec)),
-        };
-=======
-    ///
-    /// See the [module docs](crate::valid) for an example.
-    pub fn validate<'a>(&'a mut self, meta: &'a Value) -> Result<u8, Box<dyn Error + '_>> {
         let v = util::get_version(meta).ok_or(ValidationError::UnknownSpec)?;
->>>>>>> 9a45fb33
         let id = format!("{SCHEMA_BASE}{v}/distribution.schema.json");
 
         let compiler = &mut self.compiler;
